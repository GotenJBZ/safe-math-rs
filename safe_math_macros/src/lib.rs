--- conflicted
+++ resolved
@@ -1,15 +1,11 @@
 use proc_macro::TokenStream;
-<<<<<<< HEAD
 use quote::{format_ident, quote};
 use std::sync::atomic::{AtomicUsize, Ordering};
-use syn::{BinOp, Expr, ExprBinary, ItemFn, parse_macro_input};
-=======
-use quote::quote;
 use syn::{parse_macro_input, BinOp, Expr, ExprBinary, ItemFn};
+
 
 #[cfg(feature = "derive")]
 mod derive;
->>>>>>> bcf17333
 
 // Global counter for generating unique variable names
 static TEMP_VAR_COUNTER: AtomicUsize = AtomicUsize::new(0);
